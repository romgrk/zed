// Keep all event handlers in the format `match event { ... }`, easier for readability.
#![allow(clippy::single_match)]

use std::cell::RefCell;
use std::rc::Rc;
use std::sync::Arc;
use std::time::Duration;

use parking_lot::Mutex;
use smol::Timer;
use wayland_backend::client::ObjectId;
use wayland_backend::protocol::WEnum;
use wayland_client::protocol::wl_callback::WlCallback;
use wayland_client::protocol::wl_pointer::AxisRelativeDirection;
use wayland_client::{
    delegate_noop, event_created_child,
    protocol::{
        wl_buffer, wl_callback, wl_compositor, wl_data_device, wl_data_device_manager,
        wl_data_offer, wl_data_source, wl_keyboard, wl_pointer, wl_registry, wl_seat, wl_shm,
        wl_shm_pool,
        wl_surface::{self, WlSurface},
    },
    Connection, Dispatch, EventQueue, Proxy, QueueHandle,
};
use wayland_protocols::wp::fractional_scale::v1::client::{
    wp_fractional_scale_manager_v1, wp_fractional_scale_v1,
};
use wayland_protocols::wp::viewporter::client::{wp_viewport, wp_viewporter};
use wayland_protocols::xdg::decoration::zv1::client::{
    zxdg_decoration_manager_v1, zxdg_toplevel_decoration_v1,
};
use wayland_protocols::xdg::shell::client::{xdg_surface, xdg_toplevel, xdg_wm_base};
use xkbcommon::xkb::ffi::XKB_KEYMAP_FORMAT_TEXT_V1;
use xkbcommon::xkb::{self, Keycode, KEYMAP_COMPILE_NO_FLAGS};

use crate::platform::linux::client::Client;
use crate::platform::linux::wayland::clipboard::{Clipboard, DataOffer};
use crate::platform::linux::wayland::window::{
    WaylandDecorationState, WaylandWindow, WaylandWindowState,
};
use crate::platform::{LinuxPlatformInner, PlatformWindow};
use crate::{
    AnyWindowHandle, ClipboardItem, DisplayId, KeyDownEvent, KeyUpEvent, Keystroke, Modifiers,
    MouseButton, MouseDownEvent, MouseMoveEvent, MouseUpEvent, NavigationDirection, Pixels,
    PlatformDisplay, PlatformInput, Point, ScrollDelta, ScrollWheelEvent, TouchPhase,
    WindowOptions,
};

const MIN_KEYCODE: u32 = 8; // used to convert evdev scancode to xkb scancode

pub(crate) struct WaylandClientStateInner {
    serial: u32,
    compositor: Option<wl_compositor::WlCompositor>,
    buffer: Option<wl_buffer::WlBuffer>,
    wl_seat: Option<wl_seat::WlSeat>,
    wm_base: Option<xdg_wm_base::XdgWmBase>,
    viewporter: Option<wp_viewporter::WpViewporter>,
    decoration_manager: Option<zxdg_decoration_manager_v1::ZxdgDecorationManagerV1>,
    data_device_manager: Option<wl_data_device_manager::WlDataDeviceManager>,
    data_device: Option<wl_data_device::WlDataDevice>,
    data_offers: hashlru::Cache<ObjectId, DataOffer>,
    fractional_scale_manager: Option<wp_fractional_scale_manager_v1::WpFractionalScaleManagerV1>,
    windows: Vec<(xdg_surface::XdgSurface, Rc<WaylandWindowState>)>,
    platform_inner: Rc<LinuxPlatformInner>,
    keymap_state: Option<xkb::State>,
    clipboard: Clipboard,
    repeat: KeyRepeat,
    modifiers: Modifiers,
    scroll_direction: f64,
    mouse_location: Option<Point<Pixels>>,
    button_pressed: Option<MouseButton>,
    mouse_focused_window: Option<Rc<WaylandWindowState>>,
    keyboard_focused_window: Option<Rc<WaylandWindowState>>,
}

#[derive(Clone)]
pub(crate) struct WaylandClientState(Rc<RefCell<WaylandClientStateInner>>);

pub(crate) struct KeyRepeat {
    characters_per_second: u32,
    delay: Duration,
    current_id: u64,
    current_keysym: Option<xkb::Keysym>,
}

pub(crate) struct WaylandClient {
    platform_inner: Rc<LinuxPlatformInner>,
    conn: Arc<Connection>,
    state: WaylandClientState,
    event_queue: Mutex<EventQueue<WaylandClientState>>,
    qh: Arc<QueueHandle<WaylandClientState>>,
}

impl WaylandClient {
    pub(crate) fn new(linux_platform_inner: Rc<LinuxPlatformInner>, conn: Arc<Connection>) -> Self {
        let state = WaylandClientState(Rc::new(RefCell::new(WaylandClientStateInner {
            serial: 0,
            compositor: None,
            buffer: None,
            wl_seat: None,
            wm_base: None,
            viewporter: None,
            decoration_manager: None,
            data_device_manager: None,
            data_device: None,
            // At most 3 concurrent offers: primary selection, clipboard selection, DnD
            data_offers: hashlru::Cache::new(3),
            fractional_scale_manager: None,
            windows: Vec::new(),
            platform_inner: Rc::clone(&linux_platform_inner),
            keymap_state: None,
            clipboard: Clipboard::new(),
            repeat: KeyRepeat {
                characters_per_second: 16,
                delay: Duration::from_millis(500),
                current_id: 0,
                current_keysym: None,
            },
            modifiers: Modifiers {
                shift: false,
                control: false,
                alt: false,
                function: false,
                command: false,
            },
            scroll_direction: -1.0,
            mouse_location: None,
            button_pressed: None,
            mouse_focused_window: None,
            keyboard_focused_window: None,
        })));
        let event_queue: EventQueue<WaylandClientState> = conn.new_event_queue();
        let qh = event_queue.handle();
        Self {
            platform_inner: linux_platform_inner,
            conn,
            state,
            event_queue: Mutex::new(event_queue),
            qh: Arc::new(qh),
        }
    }

    pub fn flush(&self) {
        self.conn.flush().expect("failed to flush wayland client");
    }

    pub fn create_data_source(&self) -> wl_data_source::WlDataSource {
        let state = self.state.0.borrow();
        // todo!(linux): the unwrap() can be avoided after the event loop refactor
        let manager = state.data_device_manager.as_ref().unwrap();
        manager.create_data_source(&self.qh, ())
    }
}

impl Client for WaylandClient {
    fn run(&self, on_finish_launching: Box<dyn FnOnce()>) {
        let display = self.conn.display();
        let mut eq = self.event_queue.lock();
        let _registry = display.get_registry(&self.qh, ());

        eq.roundtrip(&mut self.state.clone()).unwrap();

        on_finish_launching();
        while !self.platform_inner.state.lock().quit_requested {
            eq.flush().unwrap();
            eq.dispatch_pending(&mut self.state.clone()).unwrap();
            if let Some(guard) = self.conn.prepare_read() {
                guard.read().unwrap();
                eq.dispatch_pending(&mut self.state.clone()).unwrap();
            }
            if let Ok(runnable) = self.platform_inner.main_receiver.try_recv() {
                runnable.run();
            }
        }
    }

    fn displays(&self) -> Vec<Rc<dyn PlatformDisplay>> {
        Vec::new()
    }

    fn display(&self, id: DisplayId) -> Option<Rc<dyn PlatformDisplay>> {
        unimplemented!()
    }

    fn open_window(
        &self,
        handle: AnyWindowHandle,
        options: WindowOptions,
    ) -> Box<dyn PlatformWindow> {
        let mut state = self.state.0.borrow_mut();

        let wm_base = state.wm_base.as_ref().unwrap();
        let compositor = state.compositor.as_ref().unwrap();
        let wl_surface = compositor.create_surface(&self.qh, ());
        let xdg_surface = wm_base.get_xdg_surface(&wl_surface, &self.qh, ());
        let toplevel = xdg_surface.get_toplevel(&self.qh, ());
        let wl_surface = Arc::new(wl_surface);

        // Attempt to set up window decorations based on the requested configuration
        //
        // Note that wayland compositors may either not support decorations at all, or may
        // support them but not allow clients to choose whether they are enabled or not.
        // We attempt to account for these cases here.

        if let Some(decoration_manager) = state.decoration_manager.as_ref() {
            // The protocol for managing decorations is present at least, but that doesn't
            // mean that the compositor will allow us to use it.

            let decoration =
                decoration_manager.get_toplevel_decoration(&toplevel, &self.qh, xdg_surface.id());

            // todo!(linux) - options.titlebar is lacking information required for wayland.
            //                Especially, whether a titlebar is wanted in itself.
            //
            // Removing the titlebar also removes the entire window frame (ie. the ability to
            // close, move and resize the window [snapping still works]). This needs additional
            // handling in Zed, in order to implement drag handlers on a titlebar element.
            //
            // Since all of this handling is not present, we request server-side decorations
            // for now as a stopgap solution.
            decoration.set_mode(zxdg_toplevel_decoration_v1::Mode::ServerSide);
        }

        let viewport = state
            .viewporter
            .as_ref()
            .map(|viewporter| viewporter.get_viewport(&wl_surface, &self.qh, ()));

        wl_surface.frame(&self.qh, wl_surface.clone());
        wl_surface.commit();

        let window_state = Rc::new(WaylandWindowState::new(
            &self.conn,
            wl_surface.clone(),
            viewport,
            Arc::new(toplevel),
            options,
        ));

        if let Some(fractional_scale_manager) = state.fractional_scale_manager.as_ref() {
            fractional_scale_manager.get_fractional_scale(&wl_surface, &self.qh, xdg_surface.id());
        }

        state.windows.push((xdg_surface, Rc::clone(&window_state)));
        Box::new(WaylandWindow(window_state))
    }

    fn write_to_clipboard(&self, item: ClipboardItem) {
        let source = self.create_data_source();
        let mut state = &mut self.state.0.borrow_mut();

        state.clipboard.prepare_source(&source);

        if let Some(ref device) = state.data_device {
            device.set_selection(Some(&source), state.serial);
        }

        state.clipboard.set_source(source, item);
    }

    fn read_from_clipboard(&self) -> Option<ClipboardItem> {
        let state = self.state.0.borrow();
        state.clipboard.read(self).map(ClipboardItem::new)
    }
}

impl Dispatch<wl_registry::WlRegistry, ()> for WaylandClientState {
    fn event(
        state: &mut Self,
        registry: &wl_registry::WlRegistry,
        event: wl_registry::Event,
        _: &(),
        _: &Connection,
        qh: &QueueHandle<Self>,
    ) {
        let mut state = state.0.borrow_mut();
        if let wl_registry::Event::Global {
            name, interface, ..
        } = event
        {
            match &interface[..] {
                "wl_compositor" => {
                    let compositor =
                        registry.bind::<wl_compositor::WlCompositor, _, _>(name, 1, qh, ());
                    state.compositor = Some(compositor);
                }
                "xdg_wm_base" => {
                    let wm_base = registry.bind::<xdg_wm_base::XdgWmBase, _, _>(name, 1, qh, ());
                    state.wm_base = Some(wm_base);
                }
                "wl_seat" => {
                    let seat = registry.bind::<wl_seat::WlSeat, _, _>(name, 4, qh, ());
                    state.wl_seat = Some(seat);
                }
                "wl_data_device_manager" => {
                    let manager = registry
                        .bind::<wl_data_device_manager::WlDataDeviceManager, _, _>(name, 1, qh, ());
                    state.data_device_manager = Some(manager);
                }
                "wp_fractional_scale_manager_v1" => {
                    let manager = registry
                        .bind::<wp_fractional_scale_manager_v1::WpFractionalScaleManagerV1, _, _>(
                        name,
                        1,
                        qh,
                        (),
                    );
                    state.fractional_scale_manager = Some(manager);
                }
                "wp_viewporter" => {
                    let view_porter =
                        registry.bind::<wp_viewporter::WpViewporter, _, _>(name, 1, qh, ());
                    state.viewporter = Some(view_porter);
                }
                "zxdg_decoration_manager_v1" => {
                    // Unstable and optional
                    let decoration_manager = registry
                        .bind::<zxdg_decoration_manager_v1::ZxdgDecorationManagerV1, _, _>(
                        name,
                        1,
                        qh,
                        (),
                    );
                    state.decoration_manager = Some(decoration_manager);
                }
                _ => {}
            };

            if state.data_device.is_none()
                && state.wl_seat.is_some()
                && state.data_device_manager.is_some()
            {
                let seat = state.wl_seat.as_ref().unwrap().clone();
                let manager = state.data_device_manager.as_ref().unwrap();
                let device = manager.get_data_device(&seat, qh, ());
                state.data_device = Some(device);
            }
        }
    }
}

delegate_noop!(WaylandClientState: ignore wl_compositor::WlCompositor);
delegate_noop!(WaylandClientState: ignore wl_surface::WlSurface);
delegate_noop!(WaylandClientState: ignore wl_shm::WlShm);
delegate_noop!(WaylandClientState: ignore wl_shm_pool::WlShmPool);
delegate_noop!(WaylandClientState: ignore wl_buffer::WlBuffer);
delegate_noop!(WaylandClientState: ignore wl_data_device_manager::WlDataDeviceManager);
delegate_noop!(WaylandClientState: ignore wp_fractional_scale_manager_v1::WpFractionalScaleManagerV1);
delegate_noop!(WaylandClientState: ignore zxdg_decoration_manager_v1::ZxdgDecorationManagerV1);
delegate_noop!(WaylandClientState: ignore wp_viewporter::WpViewporter);
delegate_noop!(WaylandClientState: ignore wp_viewport::WpViewport);

impl Dispatch<WlCallback, Arc<WlSurface>> for WaylandClientState {
    fn event(
        state: &mut Self,
        _: &WlCallback,
        event: wl_callback::Event,
        surf: &Arc<WlSurface>,
        _: &Connection,
        qh: &QueueHandle<Self>,
    ) {
        let mut state = state.0.borrow_mut();
        if let wl_callback::Event::Done { .. } = event {
            for window in &state.windows {
                if window.1.surface.id() == surf.id() {
                    window.1.surface.frame(qh, surf.clone());
                    window.1.update();
                    window.1.surface.commit();
                }
            }
        }
    }
}

impl Dispatch<xdg_surface::XdgSurface, ()> for WaylandClientState {
    fn event(
        state: &mut Self,
        xdg_surface: &xdg_surface::XdgSurface,
        event: xdg_surface::Event,
        _: &(),
        _: &Connection,
        _: &QueueHandle<Self>,
    ) {
        let mut state = state.0.borrow_mut();
        if let xdg_surface::Event::Configure { serial, .. } = event {
            xdg_surface.ack_configure(serial);
            for window in &state.windows {
                if &window.0 == xdg_surface {
                    window.1.update();
                    window.1.surface.commit();
                    return;
                }
            }
        }
    }
}

impl Dispatch<xdg_toplevel::XdgToplevel, ()> for WaylandClientState {
    fn event(
        state: &mut Self,
        xdg_toplevel: &xdg_toplevel::XdgToplevel,
        event: <xdg_toplevel::XdgToplevel as Proxy>::Event,
        _: &(),
        _: &Connection,
        _: &QueueHandle<Self>,
    ) {
        let mut state = state.0.borrow_mut();
        if let xdg_toplevel::Event::Configure {
            width,
            height,
            states: _states,
        } = event
        {
            if width == 0 || height == 0 {
                return;
            }
            for window in &state.windows {
                if window.1.toplevel.id() == xdg_toplevel.id() {
                    window.1.resize(width, height);
                    window.1.surface.commit();
                    return;
                }
            }
        } else if let xdg_toplevel::Event::Close = event {
            state.windows.retain(|(_, window)| {
                if window.toplevel.id() == xdg_toplevel.id() {
                    window.toplevel.destroy();
                    false
                } else {
                    true
                }
            });
            state.platform_inner.state.lock().quit_requested |= state.windows.is_empty();
        }
    }
}

impl Dispatch<xdg_wm_base::XdgWmBase, ()> for WaylandClientState {
    fn event(
        _: &mut Self,
        wm_base: &xdg_wm_base::XdgWmBase,
        event: <xdg_wm_base::XdgWmBase as Proxy>::Event,
        _: &(),
        _: &Connection,
        _: &QueueHandle<Self>,
    ) {
        if let xdg_wm_base::Event::Ping { serial } = event {
            wm_base.pong(serial);
        }
    }
}

impl Dispatch<wl_seat::WlSeat, ()> for WaylandClientState {
    fn event(
        state: &mut Self,
        seat: &wl_seat::WlSeat,
        event: wl_seat::Event,
        data: &(),
        conn: &Connection,
        qh: &QueueHandle<Self>,
    ) {
        if let wl_seat::Event::Capabilities {
            capabilities: WEnum::Value(capabilities),
        } = event
        {
            if capabilities.contains(wl_seat::Capability::Keyboard) {
                seat.get_keyboard(qh, ());
            }
            if capabilities.contains(wl_seat::Capability::Pointer) {
                seat.get_pointer(qh, ());
            }
        }
    }
}

impl Dispatch<wl_keyboard::WlKeyboard, ()> for WaylandClientState {
    fn event(
        this: &mut Self,
        keyboard: &wl_keyboard::WlKeyboard,
        event: wl_keyboard::Event,
        data: &(),
        conn: &Connection,
        qh: &QueueHandle<Self>,
    ) {
        let mut state = this.0.borrow_mut();
        match event {
            wl_keyboard::Event::RepeatInfo { rate, delay } => {
                state.repeat.characters_per_second = rate as u32;
                state.repeat.delay = Duration::from_millis(delay as u64);
            }
            wl_keyboard::Event::Keymap {
                format: WEnum::Value(format),
                fd,
                size,
                ..
            } => {
                assert_eq!(
                    format,
                    wl_keyboard::KeymapFormat::XkbV1,
                    "Unsupported keymap format"
                );
                let keymap = unsafe {
                    xkb::Keymap::new_from_fd(
                        &xkb::Context::new(xkb::CONTEXT_NO_FLAGS),
                        fd,
                        size as usize,
                        XKB_KEYMAP_FORMAT_TEXT_V1,
                        KEYMAP_COMPILE_NO_FLAGS,
                    )
                    .unwrap()
                }
                .unwrap();
                state.keymap_state = Some(xkb::State::new(&keymap));
            }
            wl_keyboard::Event::Enter { surface, .. } => {
                state.keyboard_focused_window = state
                    .windows
                    .iter()
                    .find(|&w| w.1.surface.id() == surface.id())
                    .map(|w| w.1.clone());

                if let Some(window) = &state.keyboard_focused_window {
                    window.set_focused(true);
                }
            }
            wl_keyboard::Event::Leave { surface, .. } => {
                let keyboard_focused_window = state
                    .windows
                    .iter()
                    .find(|&w| w.1.surface.id() == surface.id())
                    .map(|w| w.1.clone());

                if let Some(window) = keyboard_focused_window {
                    window.set_focused(false);
                }

                state.keyboard_focused_window = None;
            }
            wl_keyboard::Event::Modifiers {
                mods_depressed,
                mods_latched,
                mods_locked,
                group,
                ..
            } => {
                let keymap_state = state.keymap_state.as_mut().unwrap();
                keymap_state.update_mask(mods_depressed, mods_latched, mods_locked, 0, 0, group);

                let shift =
                    keymap_state.mod_name_is_active(xkb::MOD_NAME_SHIFT, xkb::STATE_MODS_EFFECTIVE);
                let alt =
                    keymap_state.mod_name_is_active(xkb::MOD_NAME_ALT, xkb::STATE_MODS_EFFECTIVE);
                let control =
                    keymap_state.mod_name_is_active(xkb::MOD_NAME_CTRL, xkb::STATE_MODS_EFFECTIVE);
                let command =
                    keymap_state.mod_name_is_active(xkb::MOD_NAME_LOGO, xkb::STATE_MODS_EFFECTIVE);

                state.modifiers.shift = shift;
                state.modifiers.alt = alt;
                state.modifiers.control = control;
                state.modifiers.command = command;
            }
            wl_keyboard::Event::Key {
                key,
                state: WEnum::Value(key_state),
                serial,
                ..
            } => {
                state.serial = serial;

                let focused_window = &state.keyboard_focused_window;
                let Some(focused_window) = focused_window else {
                    return;
                };
                let focused_window = focused_window.clone();

                let keymap_state = state.keymap_state.as_ref().unwrap();
                let keycode = Keycode::from(key + MIN_KEYCODE);
                let keysym = keymap_state.key_get_one_sym(keycode);

                match key_state {
                    wl_keyboard::KeyState::Pressed => {
                        let input = PlatformInput::KeyDown(KeyDownEvent {
                            keystroke: Keystroke::from_xkb(keymap_state, state.modifiers, keycode),
                            is_held: false, // todo!(linux)
                        });

                        if !keysym.is_modifier_key() {
                            state.repeat.current_id += 1;
                            state.repeat.current_keysym = Some(keysym);

                            let rate = state.repeat.characters_per_second;
                            let delay = state.repeat.delay;
                            let id = state.repeat.current_id;
<<<<<<< HEAD
                            let keysym = state.repeat.current_keysym;
                            let state_container = state_container.clone();
                            let input = input.clone();
=======
                            let this = this.clone();
>>>>>>> 8fc2431a

                            state
                                .platform_inner
                                .foreground_executor
                                .spawn(async move {
                                    let mut wait_time = delay;

                                    loop {
                                        Timer::after(wait_time).await;

                                        let state = this.0.borrow_mut();
                                        let is_repeating = id == state.repeat.current_id
                                            && state.repeat.current_keysym.is_some()
                                            && state.keyboard_focused_window.is_some();

                                        if !is_repeating {
                                            return;
                                        }

                                        let focused_window = &state.keyboard_focused_window;
                                        let Some(focused_window) = focused_window else {
                                            return;
                                        };
                                        let focused_window = focused_window.clone();

                                        drop(state);

                                        focused_window.handle_input(input.clone());

                                        wait_time = Duration::from_secs(1) / rate;
                                    }
                                })
                                .detach();
                        }

                        drop(state);

                        focused_window.handle_input(input);
                    }
                    wl_keyboard::KeyState::Released => {
                        let input = PlatformInput::KeyUp(KeyUpEvent {
                            keystroke: Keystroke::from_xkb(keymap_state, state.modifiers, keycode),
                        });

                        if !keysym.is_modifier_key() {
                            state.repeat.current_keysym = None;
                        }

                        drop(state);

                        focused_window.handle_input(input);
                    }
                    _ => {}
                }
            }
            _ => {}
        }
    }
}

fn linux_button_to_gpui(button: u32) -> Option<MouseButton> {
    // These values are coming from <linux/input-event-codes.h>.
    const BTN_LEFT: u32 = 0x110;
    const BTN_RIGHT: u32 = 0x111;
    const BTN_MIDDLE: u32 = 0x112;
    const BTN_SIDE: u32 = 0x113;
    const BTN_EXTRA: u32 = 0x114;
    const BTN_FORWARD: u32 = 0x115;
    const BTN_BACK: u32 = 0x116;

    Some(match button {
        BTN_LEFT => MouseButton::Left,
        BTN_RIGHT => MouseButton::Right,
        BTN_MIDDLE => MouseButton::Middle,
        BTN_BACK | BTN_SIDE => MouseButton::Navigate(NavigationDirection::Back),
        BTN_FORWARD | BTN_EXTRA => MouseButton::Navigate(NavigationDirection::Forward),
        _ => return None,
    })
}

impl Dispatch<wl_pointer::WlPointer, ()> for WaylandClientState {
    fn event(
        state: &mut Self,
        wl_pointer: &wl_pointer::WlPointer,
        event: wl_pointer::Event,
        data: &(),
        conn: &Connection,
        qh: &QueueHandle<Self>,
    ) {
        let mut state = state.0.borrow_mut();
        match event {
            wl_pointer::Event::Enter {
                surface,
                surface_x,
                surface_y,
                ..
            } => {
                let mut mouse_focused_window = None;
                for window in &state.windows {
                    if window.1.surface.id() == surface.id() {
                        mouse_focused_window = Some(Rc::clone(&window.1));
                    }
                }
                if mouse_focused_window.is_some() {
                    state.mouse_focused_window = mouse_focused_window;
                }

                state.mouse_location = Some(Point {
                    x: Pixels::from(surface_x),
                    y: Pixels::from(surface_y),
                });
            }
            wl_pointer::Event::Motion {
                time,
                surface_x,
                surface_y,
                ..
            } => {
                if state.mouse_focused_window.is_none() {
                    return;
                }
                state.mouse_location = Some(Point {
                    x: Pixels::from(surface_x),
                    y: Pixels::from(surface_y),
                });
                state.mouse_focused_window.as_ref().unwrap().handle_input(
                    PlatformInput::MouseMove(MouseMoveEvent {
                        position: state.mouse_location.unwrap(),
                        pressed_button: state.button_pressed,
                        modifiers: state.modifiers,
                    }),
                );
            }
            wl_pointer::Event::Button {
                button,
                state: WEnum::Value(button_state),
                ..
            } => {
                let button = linux_button_to_gpui(button);
                let Some(button) = button else { return };
                if state.mouse_focused_window.is_none() || state.mouse_location.is_none() {
                    return;
                }
                match button_state {
                    wl_pointer::ButtonState::Pressed => {
                        state.button_pressed = Some(button);
                        state.mouse_focused_window.as_ref().unwrap().handle_input(
                            PlatformInput::MouseDown(MouseDownEvent {
                                button,
                                position: state.mouse_location.unwrap(),
                                modifiers: state.modifiers,
                                click_count: 1,
                            }),
                        );
                    }
                    wl_pointer::ButtonState::Released => {
                        state.button_pressed = None;
                        state.mouse_focused_window.as_ref().unwrap().handle_input(
                            PlatformInput::MouseUp(MouseUpEvent {
                                button,
                                position: state.mouse_location.unwrap(),
                                modifiers: Modifiers::default(),
                                click_count: 1,
                            }),
                        );
                    }
                    _ => {}
                }
            }
            wl_pointer::Event::AxisRelativeDirection {
                direction: WEnum::Value(direction),
                ..
            } => {
                state.scroll_direction = match direction {
                    AxisRelativeDirection::Identical => -1.0,
                    AxisRelativeDirection::Inverted => 1.0,
                    _ => -1.0,
                }
            }
            wl_pointer::Event::Axis {
                time,
                axis: WEnum::Value(axis),
                value,
                ..
            } => {
                let focused_window = &state.mouse_focused_window;
                let mouse_location = &state.mouse_location;
                if let (Some(focused_window), Some(mouse_location)) =
                    (focused_window, mouse_location)
                {
                    let value = value * state.scroll_direction;
                    focused_window.handle_input(PlatformInput::ScrollWheel(ScrollWheelEvent {
                        position: *mouse_location,
                        delta: match axis {
                            wl_pointer::Axis::VerticalScroll => {
                                ScrollDelta::Pixels(Point::new(Pixels(0.0), Pixels(value as f32)))
                            }
                            wl_pointer::Axis::HorizontalScroll => {
                                ScrollDelta::Pixels(Point::new(Pixels(value as f32), Pixels(0.0)))
                            }
                            _ => unimplemented!(),
                        },
                        modifiers: state.modifiers,
                        touch_phase: TouchPhase::Started,
                    }))
                }
            }
            wl_pointer::Event::Leave { surface, .. } => {
                let focused_window = &state.mouse_focused_window;
                if let Some(focused_window) = focused_window {
                    focused_window.handle_input(PlatformInput::MouseMove(MouseMoveEvent {
                        position: Point::<Pixels>::default(),
                        pressed_button: None,
                        modifiers: Modifiers::default(),
                    }));
                }
                state.mouse_focused_window = None;
                state.mouse_location = None;
            }
            _ => {}
        }
    }
}

impl Dispatch<wl_data_device::WlDataDevice, ()> for WaylandClientState {
    fn event(
        state: &mut Self,
        data_device: &wl_data_device::WlDataDevice,
        event: wl_data_device::Event,
        _: &(),
        conn: &Connection,
        _: &QueueHandle<Self>,
    ) {
        let mut state = state.0.borrow_mut();

        match event {
            wl_data_device::Event::DataOffer { id: offer } => {
                state.data_offers.insert(offer.id(), DataOffer::new(offer));
            }
            wl_data_device::Event::Selection { id: offer } => {
                if let Some(offer) = offer {
                    let offer = state.data_offers.peek(&offer.id());
                    let offer = offer.cloned();
                    state.clipboard.set_offer(offer);
                } else {
                    state.clipboard.set_offer(None);
                }
            }
            _ => {}
        }
    }

    event_created_child!(WaylandClientState, wl_data_device::WlDataDevice, [
        wl_data_device::EVT_DATA_OFFER_OPCODE => (wl_data_offer::WlDataOffer, ())
    ]);
}

impl Dispatch<wl_data_offer::WlDataOffer, ()> for WaylandClientState {
    fn event(
        state: &mut Self,
        data_offer: &wl_data_offer::WlDataOffer,
        event: wl_data_offer::Event,
        _: &(),
        conn: &Connection,
        _: &QueueHandle<Self>,
    ) {
        let mut state = state.0.borrow_mut();

        match event {
            wl_data_offer::Event::Offer { mime_type } => {
                if let Some(id) = state.data_offers.mru() {
                    let id = id.clone();
                    let mut offer = state.data_offers.peek_mut(&id).unwrap();
                    offer.add_mime_type(mime_type);
                }
            }
            _ => {}
        }
    }
}

impl Dispatch<wl_data_source::WlDataSource, ()> for WaylandClientState {
    fn event(
        state: &mut Self,
        data_offer: &wl_data_source::WlDataSource,
        event: wl_data_source::Event,
        _: &(),
        conn: &Connection,
        _: &QueueHandle<Self>,
    ) {
        let mut state = state.0.borrow_mut();

        match event {
            wl_data_source::Event::Send { mime_type, fd } => {
                state.clipboard.send_source(&mime_type, fd);
            }
            wl_data_source::Event::Cancelled => {
                state.clipboard.destroy_source();
            }
            _ => {}
        }
    }
}

impl Dispatch<wp_fractional_scale_v1::WpFractionalScaleV1, ObjectId> for WaylandClientState {
    fn event(
        state: &mut Self,
        _: &wp_fractional_scale_v1::WpFractionalScaleV1,
        event: <wp_fractional_scale_v1::WpFractionalScaleV1 as Proxy>::Event,
        id: &ObjectId,
        _: &Connection,
        _: &QueueHandle<Self>,
    ) {
        let mut state = state.0.borrow_mut();
        if let wp_fractional_scale_v1::Event::PreferredScale { scale, .. } = event {
            for window in &state.windows {
                if window.0.id() == *id {
                    window.1.rescale(scale as f32 / 120.0);
                    return;
                }
            }
        }
    }
}

impl Dispatch<zxdg_toplevel_decoration_v1::ZxdgToplevelDecorationV1, ObjectId>
    for WaylandClientState
{
    fn event(
        state: &mut Self,
        _: &zxdg_toplevel_decoration_v1::ZxdgToplevelDecorationV1,
        event: zxdg_toplevel_decoration_v1::Event,
        surface_id: &ObjectId,
        _: &Connection,
        _: &QueueHandle<Self>,
    ) {
        let mut state = state.0.borrow_mut();
        if let zxdg_toplevel_decoration_v1::Event::Configure { mode, .. } = event {
            for window in &state.windows {
                if window.0.id() == *surface_id {
                    match mode {
                        WEnum::Value(zxdg_toplevel_decoration_v1::Mode::ServerSide) => {
                            window
                                .1
                                .set_decoration_state(WaylandDecorationState::Server);
                        }
                        WEnum::Value(zxdg_toplevel_decoration_v1::Mode::ClientSide) => {
                            window
                                .1
                                .set_decoration_state(WaylandDecorationState::Client);
                        }
                        WEnum::Value(_) => {
                            log::warn!("Unknown decoration mode");
                        }
                        WEnum::Unknown(v) => {
                            log::warn!("Unknown decoration mode: {}", v);
                        }
                    }
                    return;
                }
            }
        }
    }
}<|MERGE_RESOLUTION|>--- conflicted
+++ resolved
@@ -592,13 +592,9 @@
                             let rate = state.repeat.characters_per_second;
                             let delay = state.repeat.delay;
                             let id = state.repeat.current_id;
-<<<<<<< HEAD
                             let keysym = state.repeat.current_keysym;
-                            let state_container = state_container.clone();
                             let input = input.clone();
-=======
                             let this = this.clone();
->>>>>>> 8fc2431a
 
                             state
                                 .platform_inner
